--- conflicted
+++ resolved
@@ -6,9 +6,5 @@
 # build artifacts
 /vr_robot_client/build/
 
-<<<<<<< HEAD
-# vscode
-=======
 /.venv
->>>>>>> 32265618
 /.vscode